--- conflicted
+++ resolved
@@ -1,6 +1,5 @@
 # RethinkDB.Ecto
 
-<<<<<<< HEAD
 RethinkDB adapter for Ecto.
 
 ## Installation
@@ -12,19 +11,9 @@
   [{:rethinkdb_ecto, "~> 0.4"}]
 end
 ```
-=======
-[![Travis](https://img.shields.io/travis/almightycouch/rethinkdb_ecto.svg)](https://travis-ci.org/almightycouch/rethinkdb_ecto)
-[![Hex.pm](https://img.shields.io/hexpm/v/rethinkdb_ecto.svg)](https://hex.pm/packages/rethinkdb_ecto)
-[![Documentation Status](https://img.shields.io/badge/docs-hexdocs-blue.svg)](http://hexdocs.pm/rethinkdb_ecto)
-[![GitHub license](https://img.shields.io/badge/license-MIT-blue.svg)](https://raw.githubusercontent.com/almightycouch/rethinkdb_ecto/master/LICENSE)
-[![Github Issues](https://img.shields.io/github/issues/almightycouch/rethinkdb_ecto.svg)](http://github.com/almightycouch/rethinkdb_ecto/issues)
-
-RethinkDB adapter for Ecto.
->>>>>>> 20604a98
 
 Ensure `:rethinkdb_ecto` and `:ecto` are started before your application:
 
-<<<<<<< HEAD
 ```elixir
 def application do
   [applications: [:rethinkdb_ecto, :ecto]]
@@ -40,29 +29,4 @@
 
 ## Status
 
-This adapter works with Ecto 1.x. Use the latest master branch from GitHub for (partial) Ecto 2.x support.
-=======
-Add `:rethinkdb_ecto` to your list of dependencies in `mix.exs`:
-
-```elixir
-def deps do
-  [{:rethinkdb_ecto, "~> 0.1"}]
-end
-```
-
-Ensure `:rethinkdb_ecto` is started before your application:
-
-```elixir
-def application do
-  [applications: [:rethinkdb_ecto]]
-end
-```
-
-Finally, in the repository configuration, you will need to specific the `:adapter`:
-
-```elixir
-config :my_app, Repo,
-  adapter: RethinkDB.Ecto,
-  ...
-```
->>>>>>> 20604a98
+This adapter works with Ecto 1.x. Checkout the `ecto_2` branch from GitHub for (partial) Ecto 2.x support.