defmodule RethinkDB.EctoTest do
  use ExUnit.Case
  doctest RethinkDB.Ecto

  import Ecto.Query, only: [from: 2]
  import Ecto.Changeset, only: [cast: 4]

  defmodule Repo do
    use Ecto.Repo, otp_app: :rethinkdb_ecto
  end

  defmodule User do
    use Ecto.Schema

    @primary_key {:id, :binary_id, autogenerate: true}

    schema "users" do
      field :name, :string
      field :age, :integer
      field :in_relationship, :boolean
      field :datetime, Ecto.DateTime
      timestamps
    end
  end

  @users [%{name: "Mario", age: 26, in_relationship: true},
          %{name: "Sophie", age: 29, in_relationship: false},
          %{name: "Peter", age: 20, in_relationship: false},
          %{name: "Lara", age: 25, in_relationship: true}]

  setup_all do
    import Supervisor.Spec
    import RethinkDB.Query

    # Start the Repo as worker of the supervisor tree
    Supervisor.start_link([worker(Repo, [])], strategy: :one_for_one)

    # Clear table
    table("users")
    |> delete
    |> Repo.run

    # Bulk insert users
    table("users")
    |> insert(@users)
    |> Repo.run

    :ok
  end

  test "fetches all" do
    users = Repo.all(User)
    names = Enum.map(users, &Map.get(&1, :name))

    assert Enum.all?(@users, &(&1.name in names))
  end

  test "fetches all ordered by age (asc)" do
    users = Repo.all(from u in User, order_by: u.age)
    names = Enum.map(users, &Map.get(&1, :name))

    assert names == ["Peter", "Lara", "Mario", "Sophie"]
  end

  test "fetches all ordered by age (desc)" do
    users = Repo.all(from u in User, order_by: [desc: u.age])
    names = Enum.map(users, &Map.get(&1, :name))

    assert names == ["Sophie", "Mario", "Lara", "Peter"]
  end

  test "filters singles only" do
    users = Repo.all(from u in User, where: not u.in_relationship)
    names = Enum.map(users, &Map.get(&1, :name))

    assert \
      Enum.filter(@users, &(not &1.in_relationship))
      |> Enum.all?(&(&1.name in names))
  end

  test "filters people allowed to drink alcohol in US" do
    users = Repo.all(from u in User, where: u.age > 20)
    names = Enum.map(users, &Map.get(&1, :name))

    assert \
      Enum.filter(@users, &(&1.age > 20))
      |> Enum.all?(&(&1.name in names))
  end

  test "fetches all and select id and name only" do
    users = Repo.all(from u in User, select: [u.id, u.name])
    names = Enum.map(@users, &Map.get(&1, :name))

    assert length(users) == length(@users)
    for [_id, name] <- users, do: assert name in names
  end

  test "counts users" do
    [count] = Repo.all(from u in User, select: count(u.id))
    assert count == 4
  end

  test "computes average of all users age " do
    [avg] = Repo.all(from u in User, select: avg(u.age))
    assert avg == 25
  end

  test "insert, update and delete user" do
    user = Repo.insert!(%User{name: "Hugo", age: 20, in_relationship: false})
    assert user.name == "Hugo"

    changeset = cast(user, %{in_relationship: true}, ~w(name age in_relationship), ~w())
    user = Repo.update!(changeset)
    assert user.in_relationship == true

    Repo.delete!(user)
    assert_raise Ecto.NoResultsError, fn ->
      Repo.get_by!(User, name: "Hugo")
    end
  end

  test "insert without all fields" do
    user = Repo.insert!(%User{name: "Hugo", age: 20})
    assert user.name == "Hugo"
    Repo.delete!(user)
  end

<<<<<<< HEAD
=======
  test "timestamps and datetime fields" do
    user = Repo.insert!(%User{name: "Hugo", age: 20}) 
    assert user.inserted_at
    assert user.inserted_at == user.updated_at
    now = Ecto.DateTime.utc
    update_user = Repo.update!(cast(user, %{datetime: now}, ~w(datetime), ~w()))
    assert update_user.datetime == now
    load_user = Repo.get!(User, user.id)
    assert load_user.inserted_at
    assert load_user.datetime == now
    Repo.delete!(user)
  end
>>>>>>> 8258c74e
end<|MERGE_RESOLUTION|>--- conflicted
+++ resolved
@@ -125,8 +125,6 @@
     Repo.delete!(user)
   end
 
-<<<<<<< HEAD
-=======
   test "timestamps and datetime fields" do
     user = Repo.insert!(%User{name: "Hugo", age: 20}) 
     assert user.inserted_at
@@ -139,5 +137,4 @@
     assert load_user.datetime == now
     Repo.delete!(user)
   end
->>>>>>> 8258c74e
 end